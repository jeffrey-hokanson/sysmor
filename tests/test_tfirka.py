import numpy as np

import sysmor
from sysmor import TFIRKA, IncrementalTFIRKA
from sysmor.tfirka import hermite_interpolant
from sysmor.demos import build_iss

def check_meier_luenberger(H, Hr, tol = 1e-6):
	# Check ML interpolation conditions
	lam = Hr.poles()
	lam = lam[np.argsort(-lam.imag)]
	Hz, Hpz = H.transfer(-lam.conj(), der = True)
	Hrz, Hrpz = Hr.transfer(-lam.conj(), der = True)

	print("Meier-Luenberger conditions")	
	for k in range(len(lam)):
		line = f'Pole {lam[k].real: 5.5e}  {lam[k].imag: 5.5e} I  |'
		Herr = np.max(np.abs(Hz[k] - Hrz[k]))
		line += f'  H err {Herr: 5.5e}  | '

		Hperr = np.max(np.abs(Hpz[k] - Hrpz[k]))
		line += f"  H' err {Hperr: 5.5e}  | "
		print(line)

	assert np.max(np.abs(Hz - Hrz)) < tol
	assert np.max(np.abs(Hpz - Hrpz)) < tol


def test_build_Hermite():
	# Test that we in-fact build a Hermite interpolant system
	H = build_iss()
	H = H[0,0]
	
	z = np.array([1+4j, 1-4j, 2+1j, 2-1j], dtype=complex)
	Hz, Hpz = H.transfer(z, der = True)

	Hr = hermite_interpolant(z, Hz.flatten(), Hpz.flatten())

	Hrz, Hrpz = Hr.transfer(z, der = True)


	err_H = np.max(np.abs(Hz - Hrz))
	err_Hp = np.max(np.abs(Hpz - Hrpz))

	#Should be numerically 0
	print("|H (z) - Hr (z)| = %1.2e" % err_H)
	print("|H'(z) - Hr'(z)| = %1.2e" % err_Hp)

	assert err_H < 1e-10
	assert err_Hp < 1e-10

def test_tfirka():
	H = build_iss()
	H = H[0,0]

	mor = TFIRKA(10)
	mor.fit(H)
	
	err = (mor - H).norm()/H.norm()
	print(err)
	
	
	check_meier_luenberger(H, mor)
	

def test_itfirka():
	H = build_iss()
	H = H[0,0]

<<<<<<< HEAD
	mor = IncrementalTFIRKA(10, ftol = 1e-12, print_norm = True)
=======
	mor = IncrementalTFIRKA(30, ftol = 1e-12, lamtol = 1e-13, print_norm = True)
>>>>>>> 6d4c513a
	mor.fit(H)
	
	err = (mor - H).norm()/H.norm()
	print(err)
	check_meier_luenberger(H, mor, tol = 1e-3)
	

if __name__ == '__main__':
	#test_build_Hermite()
	test_itfirka()<|MERGE_RESOLUTION|>--- conflicted
+++ resolved
@@ -67,11 +67,7 @@
 	H = build_iss()
 	H = H[0,0]
 
-<<<<<<< HEAD
-	mor = IncrementalTFIRKA(10, ftol = 1e-12, print_norm = True)
-=======
 	mor = IncrementalTFIRKA(30, ftol = 1e-12, lamtol = 1e-13, print_norm = True)
->>>>>>> 6d4c513a
 	mor.fit(H)
 	
 	err = (mor - H).norm()/H.norm()
