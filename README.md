--- conflicted
+++ resolved
@@ -10,8 +10,4 @@
 * H2-Optimal Model Reduction Using Projected Nonlinear Least Squares
 * Least Squares Rational Approximation
 
-<<<<<<< HEAD
-=======
 [Documentation](https://mor.readthedocs.io)
-
->>>>>>> fc864f8c
